--- conflicted
+++ resolved
@@ -55,10 +55,6 @@
 	"sigs.k8s.io/vsphere-csi-driver/pkg/csi/types"
 	internalapis "sigs.k8s.io/vsphere-csi-driver/pkg/internalapis"
 	cnsvolumeoperationrequestv1alpha1 "sigs.k8s.io/vsphere-csi-driver/pkg/internalapis/cnsvolumeoperationrequest/v1alpha1"
-<<<<<<< HEAD
-	csinodetopology "sigs.k8s.io/vsphere-csi-driver/pkg/internalapis/csinodetopology"
-=======
->>>>>>> 6a7412c4
 	csinodetopologyv1alpha1 "sigs.k8s.io/vsphere-csi-driver/pkg/internalapis/csinodetopology/v1alpha1"
 )
 
@@ -266,26 +262,15 @@
 	gvk := schema.GroupVersionKind{
 		Group:   csinodetopologyv1alpha1.GroupName,
 		Version: csinodetopologyv1alpha1.Version,
-<<<<<<< HEAD
-		Kind:    csinodetopology.CRDPlural,
-=======
 		Kind:    csiNodeTopologyKind,
->>>>>>> 6a7412c4
 	}
 
 	client, err := apiutils.RESTClientForGVK(gvk, false, config, serializer.NewCodecFactory(scheme))
 	if err != nil {
-<<<<<<< HEAD
-		log.Errorf("failed to create RESTClient for %s CR with err: %+v", csinodetopology.CRDSingular, err)
-		return nil, err
-	}
-	return cache.NewListWatchFromClient(client, csinodetopology.CRDPlural, v1.NamespaceAll, fields.Everything()), nil
-=======
 		log.Errorf("failed to create RESTClient for %s CR with err: %+v", csiNodeTopologyKind, err)
 		return nil, err
 	}
 	return cache.NewListWatchFromClient(client, csiNodeTopologyKind, v1.NamespaceAll, fields.Everything()), nil
->>>>>>> 6a7412c4
 }
 
 // CreateKubernetesClientFromConfig creaates a newk8s client from given kubeConfig file.
