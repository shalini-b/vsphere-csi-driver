--- conflicted
+++ resolved
@@ -42,7 +42,6 @@
 	"sigs.k8s.io/vsphere-csi-driver/pkg/csi/service/common"
 	"sigs.k8s.io/vsphere-csi-driver/pkg/csi/service/common/commonco"
 	"sigs.k8s.io/vsphere-csi-driver/pkg/csi/service/logger"
-	"sigs.k8s.io/vsphere-csi-driver/pkg/csi/service/vanilla"
 	"sigs.k8s.io/vsphere-csi-driver/pkg/internalapis"
 	triggercsifullsyncv1alpha1 "sigs.k8s.io/vsphere-csi-driver/pkg/internalapis/cnsoperator/triggercsifullsync/v1alpha1"
 	"sigs.k8s.io/vsphere-csi-driver/pkg/internalapis/csinodetopology"
@@ -171,11 +170,7 @@
 			}
 			// Initialize node manager so that CSINodeTopology controller
 			// can retrieve NodeVM using the NodeID in the spec
-<<<<<<< HEAD
-			nodeMgr := &vanilla.Nodes{}
-=======
 			nodeMgr := &node.Nodes{}
->>>>>>> d6327500
 			err = nodeMgr.Initialize(ctx)
 			if err != nil {
 				log.Errorf("failed to initialize nodeManager. Error: %+v", err)
