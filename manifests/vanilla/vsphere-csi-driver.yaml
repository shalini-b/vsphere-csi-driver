--- conflicted
+++ resolved
@@ -53,11 +53,6 @@
   - apiGroups: ["cns.vmware.com"]
     resources: ["cnsvolumeoperationrequests"]
     verbs: ["create", "get", "list", "update", "delete"]
-<<<<<<< HEAD
-  - apiGroups: [ "cns.vmware.com" ]
-    resources: [ "csinodetopologies" ]
-    verbs: ["get", "update", "watch"]
-=======
   - apiGroups: [ "snapshot.storage.k8s.io" ]
     resources: [ "volumesnapshots" ]
     verbs: [ "get", "list" ]
@@ -70,7 +65,9 @@
   - apiGroups: [ "snapshot.storage.k8s.io" ]
     resources: [ "volumesnapshotcontents/status" ]
     verbs: [ "update", "patch" ]
->>>>>>> 6a7412c4
+  - apiGroups: [ "cns.vmware.com" ]
+    resources: [ "csinodetopologies" ]
+    verbs: ["get", "update", "watch", "list"]
 ---
 kind: ClusterRoleBinding
 apiVersion: rbac.authorization.k8s.io/v1
